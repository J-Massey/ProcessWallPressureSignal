"""
Wall- and Free-Stream Pressure Processing
Hard-coded inputs and parameters for transparency.
"""

import os
from icecream import ic

import numpy as np
from scipy.signal import butter, filtfilt, welch, csd, coherence

from i_o import load_stan_wallpressure
from plotting import *
from processing import *
from noise_rejection import *

from matplotlib import pyplot as plt
import seaborn as sns
import scienceplots

plt.style.use(["science"])
plt.rcParams["font.size"] = "10.5"
plt.rc("text", usetex=True)
plt.rc("text.latex", preamble=r"\usepackage{mathpazo}")
sns.set_palette("colorblind")

# === Hard-coded file paths ===
WALL_PRESSURE_MAT      = "data/wallpressure_booman_Pa.mat"
# WALL_PRESSURE_MAT = "data/Pw_premul_spectra_07_Mar_2025.mat"
FREESTREAM_PRESSURE_MAT = "data/booman_wallpressure_fspressure_650sec_40khz.mat"
# FREESTREAM_PRESSURE_MAT = "data/Pw_FS_premul_spectra_07_Mar_2025.mat"
OUTPUT_DIR             = "figures"

# === Physical & processing parameters ===
SAMPLE_RATE = 40000        # Hz
NU0         = 1.52e-5      # m^2/s
RHO0        = 1.225        # kg/m^3
U_TAU0      = 0.58         # m/s
ERR_FRAC    = 0.03         # ±3% uncertainty
W, H        = 0.30, 0.152  # duct width & height (m)
L0          = 3.0          # duct length (m)
DELTA_L0    = 0.1 * L0     # low-frequency end correction
U           = 14.2         # flow speed (m/s)
C           = np.sqrt(1.4 * 101325 / RHO0)  # speed of sound (m/s)
MODE_M      = [0]
MODE_N      = [0]
MODE_L      = [0, 1, 4, 5, 8, 11, 15]

# ensure output directory exists
os.makedirs(OUTPUT_DIR, exist_ok=True)


def main():
    fig, ax = plt.subplots(figsize=(5.6, 3.2), dpi=600)
    # 1) Identify duct modes
    L = L0 + DELTA_L0
    denom = (RHO0 * U_TAU0**2)**2
    duct_modes = compute_duct_modes(U, C, range(5), range(5), range(16), W, H, L, NU0, U_TAU0, ERR_FRAC)
    # Turn these into ranges by propogating error in normalisation quantities
    # 2) Load datasets
    fs_w, p_w = load_stan_wallpressure(WALL_PRESSURE_MAT)
    fs_fs, p_fs = load_stan_wallpressure(FREESTREAM_PRESSURE_MAT)


    # 3) Compute wall pressure spectrum w. and w.out duct modes
<<<<<<< HEAD
    x_wall_filt, (f_wall_nom_filt, phi_wall_filt), (f_wall_nom, phi_wall_nom), info_wall = \
        notch_filter_timeseries(
            p_w,
            SAMPLE_RATE,
            np.array(duct_modes['min']) * (U_TAU0**2 / NU0),
            np.array(duct_modes['max']) * (U_TAU0**2 / NU0),
            np.array(duct_modes["nom"]) * (U_TAU0**2 / NU0),
        )
=======
    x_wall_filt, f_wall_nom_nom_filt, phi_wall_filt, f_wall_nom, phi_wall_nom, info_wall =\
        notch_filter_timeseries(p_w, SAMPLE_RATE,
                                np.array(duct_modes['min'])*(U_TAU0**2/NU0),
                                np.array(duct_modes['max'])*(U_TAU0**2/NU0),
                                np.array(duct_modes["nom"])*(U_TAU0**2/NU0))
    # f_fs_nom, phi_fs_nom = compute_psd(p_fs, fs=SAMPLE_RATE)

    x_filt_fs, f_nom_filt_fs, phi_filt_fs, f_nom_fs, phi_nom_fs, info_fs =\
        notch_filter_timeseries(p_fs, SAMPLE_RATE,
                                np.array(duct_modes['min'])*(U_TAU0**2/NU0),
                                np.array(duct_modes['max'])*(U_TAU0**2/NU0),
                                np.array(duct_modes["nom"])*(U_TAU0**2/NU0))
    
    fig, axes = plt.subplots(1, 2, figsize=(5.6,3.2), dpi=600)
    title = "Wall Pressure Spectrum"
    color = "blue"
    ax = axes[0]
    ax.plot(1/f_wall_nom, phi_wall_nom, color, lw=0.5, alpha=0.8)
    for idx, f0 in enumerate(duct_modes["nom"]):
        label = "Duct Mode" if idx==0 else None
        ax.axvline(1/f0, color="red", linestyle="--", lw=0.8, alpha=0.5, label=label)
        ax.text(1/f0, ax.get_ylim()[1]*0.9, f"l={duct_modes['l'][idx]}",
                rotation=90, ha="right", va="center", fontsize=8, color="red")
    ax.set_xscale("log")
    ax.set_xlim(1/1e-1, 1/5e-4)
    ax.set_ylim(0, 25)
    ax.set_title(title)
    ax.set_xlabel("$T^+$")
    ax.set_ylabel("$f\\Phi_{pp}^+$")
    ax.legend()
    plt.tight_layout()
    plt.savefig(os.path.join(OUTPUT_DIR, "duct_wall_pressure_spectrum.png"))
    plt.close()

>>>>>>> 2f712e41
    p_w = x_wall_filt
    # 3) Compute wall pressure spectrum and free-stream pressure spectrum
    f_wall_nom, phi_wall_nom = compute_psd(p_w, fs=SAMPLE_RATE)
    
    T_plus = 1 / (f_wall_nom * NU0 / U_TAU0**2)
    ax.plot(f_wall_nom,  phi_wall_nom, 'g-', lw=0.5, alpha=0.8, label="Wall Pressure Spectrum")

    # 8) Load the reference wall-pressure PSD
    data  = sio.loadmat("data/premultiplied_spectra_Pw_ReT2000_Deshpande_JFM_2025.mat")
    T_plus_ref = data["Tplus"][0]
    f_ref_plus = 1/T_plus_ref  # convert T+ to f+ (Hz)
    f_Phi_ref_plus = data["premul_Pw_plus"][0]  # first column is the wall-pressure PSD
    u_tau_ref = 0.358
    rho_ref = 1.11
    nu_ref = 1.68e-5  # kinematic viscosity at reference conditions

    # Undo the normalisation to get the reference PSD in physical units
    denom_ref = (rho_ref * u_tau_ref**2)**2
    f_Pxx_ref = f_Phi_ref_plus * denom_ref  # premultiplied PSD in Pa^2/Hz
    f_ref = f_ref_plus / (nu_ref / u_tau_ref**2)  # non-dimensional frequency f+ (Hz)
    Pxx_ref = f_Pxx_ref / f_ref  # convert to physical units (Pa^2/Hz)

    ax.plot(f_ref, Pxx_ref, 'b-', lw=0.5, alpha=0.8, label="Reference Wall PSD")

    ax.set_xscale("log")

    plt.savefig(os.path.join(OUTPUT_DIR, "wall_pressure_spec.png"))

    # Interpolate spectra to a common logspaced frequency grid
    ic(np.log10(f_wall_nom.min()+1e-12), np.log10(f_wall_nom.max()))
    f_grid = np.logspace(
        np.log10(f_wall_nom.min()+1e-1),
        np.log10(f_wall_nom.max()),
        1024
    )

    phi_wall_grid = np.interp(f_grid, f_wall_nom, phi_wall_nom/denom, left=0, right=0)
    phi_wall_grid_smoothed = savgol_filter(phi_wall_grid, window_length=64, polyorder=1)
    Pxx_ref_grid = np.interp(f_grid, f_ref, Pxx_ref/denom_ref, left=0, right=0)

    # === 4. Compute the transfer function (magnitude) over the selected frequency range ===
    # Select the calibration frequency band (e.g., 0.1 Hz to 20000 Hz as per reliable range)
    f_min = 0.1   # Hz
    f_max = 20000.0  # Hz
    # Interpolate
    # Identify indices in f_wall_nom within this band
    band_idx = np.logical_and(f_grid >= f_min, f_grid <= f_max)

    # Calculate ratio of reference to measured PSD in this band
    H_power_ratio = np.ones_like(f_grid)
    H_power_ratio[band_idx] = Pxx_ref_grid[band_idx] / phi_wall_grid_smoothed[band_idx]

    # Take square root to get amplitude transfer function (since PSD ratio = (Amplitude ratio)^2)
    H_mag = np.sqrt(H_power_ratio)  # magnitude of transfer function to apply

    ax.cla()
    ax.semilogx(f_grid, H_mag, 'r-', lw=0.5, alpha=0.8, label="Transfer Function Magnitude")

    # Outside the band, H_mag remains 1 (no correction). This avoids extrapolating beyond known range.
    # (We will later apply a low-pass filter at f_max to handle high-frequency noise.)

    # Optionally, smooth H_mag within the band to avoid sharp fluctuations (e.g., using a moving average or Savitzky-Golay filter).
    H_mag = savgol_filter(H_mag, window_length=16, polyorder=1)  # smooth the transfer function
    ax.semilogx(f_grid, H_mag, 'g-', lw=0.5, alpha=0.8, label="Smoothed Transfer Function Magnitude")

    ax.set_xlabel("Frequency (Hz)")
    ax.set_ylabel("$|H|$")
    ax.set_title("Transfer Function Magnitude")

    plt.savefig(os.path.join(OUTPUT_DIR, "transfer_function_magnitude.png"))

    # === 5. Apply the inverse transfer function to the wall-pressure signal ===
    # Perform FFT on the full wall-pressure signal
    N = len(p_w)
    nperseg = N // 2000  # segment length for Welch's method
    # Use rfft for one-sided FFT since input is real
    freqs = np.fft.rfftfreq(N, 1/SAMPLE_RATE)        # frequency bins for the FFT result
    ic(freqs.max(), freqs.min(), f_grid.max())
    Wall_fft = np.fft.rfft(p_w)            # complex spectrum of measured wall pressure

    # Interpolate Wall_fft (from Welch frequencies f_wall_nom) onto the full FFT frequency grid if needed
    H_mag_fullres = np.interp(freqs, f_grid, H_mag, left=1.0, right=1.0)
    # replace NaNs or infinities with 1.0 (no correction)
    H_mag_fullres = np.nan_to_num(H_mag_fullres, nan=1.0, posinf=1.0, neginf=1.0)
    

    # Create the correction filter in frequency domain.
    # Since H_mag is the ratio (reference/measured) for amplitude, we multiply measured FFT by H_mag to get corrected spectrum.
    Corrected_fft = Wall_fft * H_mag_fullres

    # Convert back to time domain
    p_w_corrected = np.fft.irfft(Corrected_fft, n=N)
    # Plot the original and corrected wall pressure signals
    fig, ax = plt.subplots(figsize=(5.6, 3.2), dpi=600)
    ax.semilogx(freqs, Wall_fft, 'k-', lw=0.5, alpha=0.8, label="Wall Pressure Signal")
    ax.semilogx(freqs, Corrected_fft, 'm-', lw=0.5, alpha=0.8, label="Corrected Wall Pressure Spectrum")
    ax.set_xlabel("Frequency (Hz)")
    ax.set_ylabel("Amplitude")
    ax.set_title("Corrected Wall Pressure Signal Spectrum")
    ax.legend()
    plt.savefig(os.path.join(OUTPUT_DIR, "corrected_wall_pressure_signal_spectrum.png"))

    # === 6. Post-filter the corrected signal (high-frequency noise attenuation) ===
    # Apply a zero-phase low-pass filter at f_max to remove any amplified noise above the reliable range
    # cutoff_norm = f_max / (0.5 * SAMPLE_RATE)  # normalize cutoff freq by Nyquist (fs/2)
    # b, a = butter(N=4, Wn=cutoff_norm, btype='low')  # 4th-order Butterworth low-pass
    # p_w_corrected = filtfilt(b, a, p_w_corrected)  # zero-phase filtering (no phase distortion)

    # The corrected time series is now in p_w_corrected. We can output or save this as needed:
    # e.g., np.save('corrected_wall_pressure.npy', p_w_corrected)

    # === 7. Compute corrected spectrum for verification ===
    f_corr, Pxx_corr = welch(p_w_corrected, fs=SAMPLE_RATE, nperseg=nperseg, noverlap=nperseg//2, window='hann')
    # Compute premultiplied spectra for plotting
    premult_wall = f_grid * phi_wall_grid
    premult_ref  = f_grid * Pxx_ref_grid
    premult_corr = f_corr * Pxx_corr

    # Smooth these spectra
    premult_wall = savgol_filter(premult_wall, window_length=64, polyorder=1)
    # premult_ref = savgol_filter(premult_ref, window_length=101, polyorder=1)
    # premult_corr = savgol_filter(premult_corr, window_length=101, polyorder=1)

    # Plot the original, reference, and corrected spectra
    fig, ax = plt.subplots(figsize=(5.6, 3.2), dpi=600)
    T_plus = 1 / (f_grid * NU0 / U_TAU0**2)
    ax.semilogx(T_plus, premult_wall, 'g-', lw=0.5, alpha=0.8, label="Original Wall PSD")
    T_plus_ref = 1 / (f_grid * NU0 / U_TAU0**2)
    ax.semilogx(T_plus_ref, premult_ref, 'b-', lw=0.5, alpha=0.8, label="Reference Wall PSD")
    T_plus_corr = 1 / (f_corr * NU0 / U_TAU0**2)
    # ax.semilogx(T_plus_corr, premult_corr/denom, 'm-', lw=0.5, alpha=0.8, label="Corrected Wall PSD")

    # Interpolate and smooth corrected spectrum for better visualization
    premult_corr_smooth = savgol_filter(np.interp(f_grid, f_corr, premult_corr/denom, left=0, right=0), window_length=64, polyorder=1)
    ax.semilogx(T_plus, premult_corr_smooth, 'm--', lw=0.5, alpha=0.8, label="Corrected Wall PSD")

    ax.set_title("Smoothed Wall Pressure Spectrum Comparison")
    ax.set_xlabel("$T^+$")
    ax.set_ylabel("$f\\Phi_{pp}^+$")
    ax.legend()
    ax.grid(True, which='both', ls='--', alpha=0.5)
    # ax.set_ylim(0, 5)
    # ax.set_xlim(1e1, 5e3)
    plt.savefig(os.path.join(OUTPUT_DIR, "corrected_wall_pressure_spectrum.png"))
    plt.close(fig)

    # 4) Plot 
    # fig, axes = plt.subplots(1,2, figsize=(5.6, 2.5), dpi=600, sharex=True, sharey=True)
    # ax = axes[0]
    # ax.set_title("Wall Pressure Spectrum")
    # T_plus = 1 / (f_wall_nom_nom_filt * NU0 / U_TAU0**2)
    # ax.plot(T_plus, phi_wall_filt*f_wall_nom_nom_filt, 'g-', lw=0.5, alpha=0.8, label="Filtered")
    # T_plus = 1 / (f_wall_nom_nom * NU0 / U_TAU0**2)
    # ax.plot(T_plus, phi_wall_nom*f_wall_nom_nom, 'r-', lw=0.5, alpha=0.8, label="Wall Pressure")
    # ax.legend()
    # ax = axes[1]
    # T_plus = 1 / (f_nom_filt_fs * NU0 / U_TAU0**2)
    # ax.plot(T_plus, phi_filt_fs*f_nom_filt_fs, 'r-', lw=0.5, alpha=0.8, label="Filtered")
    # T_plus = 1 / (f_nom_fs * NU0 / U_TAU0**2)
    # ax.plot(T_plus, phi_nom_fs*f_nom_fs, 'b-', lw=0.5, alpha=0.8, label="F-S Pressure")
    # ax.set_xscale("log")
    # # ax.set_xlim(1e2, 2e3)
    # ax.legend()
    # plt.savefig(os.path.join(OUTPUT_DIR, "notched_pressure_spectrum.png"))

    # 5) Align signals to account for miss-alignment of wall and free-stream pressure mics
    # x_align_filt_fs, x_align_filt_wall, tau = align_signals(x_filt_fs, x_wall_filt, SAMPLE_RATE, max_lag_s=0.1)
    # x_align_fs, x_align_wall, tau = align_signals(p_fs, p_w, SAMPLE_RATE, max_lag_s=0.1)


    # 6) Compute coherence of all the processed signals
    # f_raw, coh_raw = compute_coherence(p_w, p_fs, SAMPLE_RATE)
    # f_filt, coh_filt = compute_coherence(x_wall_filt, x_filt_fs, SAMPLE_RATE)
    # f_align, coh_align = compute_coherence(x_align_wall, x_align_fs, SAMPLE_RATE)
    # f_align_notched, coh_align_notched = compute_coherence(x_align_filt_wall, x_align_filt_fs, SAMPLE_RATE)

    # 7) Plot coherence
    # fig, ax = plt.subplots(figsize=(3.5, 2.62), dpi=600)
    # T_plus = 1 / (f_raw * NU0 / U_TAU0**2)
    # ax.loglog(T_plus, coh_raw, 'g-', lw=0.5, alpha=0.8, label="Raw")
    # T_plus = 1 / (f_align * NU0 / U_TAU0**2)
    # ax.loglog(T_plus, coh_align, 'g--', lw=0.5, alpha=0.8, label="Aligned")
    # T_plus = 1 / (f_filt * NU0 / U_TAU0**2)
    # ax.loglog(T_plus, coh_filt, 'r-', lw=0.5, alpha=0.8, label="Notched")
    # T_plus = 1 / (f_align_notched * NU0 / U_TAU0**2)
    # ax.loglog(T_plus, coh_align_notched, 'r--', lw=0.5, alpha=0.8, label="Notched \& Aligned")
    # ax.set_xlabel("$T^+$")
    # ax.set_ylabel("$\\gamma^2$")
    # ax.legend()
    # ax.grid(True, which='both', ls='--', alpha=0.5)
    # plt.savefig(os.path.join(OUTPUT_DIR, "coherence_stan.png"))

    # 8) Coherence filtered wall-pressure PSD
    # f_raw, Phi_orig_raw, Phi_clean_raw = reject_noise_by_coherence(p_fs, p_w, SAMPLE_RATE, thresh=1e-3)
    # f_align, Phi_orig_align, Phi_clean_align = reject_noise_by_coherence(x_align_fs, x_align_wall, SAMPLE_RATE, thresh=1e-3)
    # f_filt, Phi_orig_filt, Phi_clean_filt = reject_noise_by_coherence(x_filt_fs, x_wall_filt, SAMPLE_RATE, thresh=1e-3)
    # f_align_notched, Phi_orig_align_notched, Phi_clean_align_notched = reject_noise_by_coherence(x_align_filt_fs, x_align_filt_wall, SAMPLE_RATE, thresh=1e-3)
    
    # 9) Plot original and coherence filtered wall-pressure PSDs
    # fig, ax = plt.subplots(figsize=(5.6, 3.2), dpi=600)
    # T_plus = 1 / (f_raw * NU0 / U_TAU0**2)
    # # ax.semilogx(T_plus, Phi_orig_raw*f_raw, 'b-', lw=0.5, alpha=0.8, label="Original Wall PSD")
    # # T_plus = 1 / (f_filt * NU0 / U_TAU0**2)
    # ax.semilogx(T_plus, Phi_clean_raw*f_raw/denom, 'g-', lw=0.5, alpha=0.8, label="Coherence Cleaned Wall PSD")
    # T_plus = 1 / (f_filt * NU0 / U_TAU0**2)
    # ax.semilogx(T_plus, Phi_clean_filt*f_filt/denom, 'r-', lw=0.5, alpha=0.8, label="Notched Wall PSD")
    # T_plus = 1 / (f_align_notched * NU0 / U_TAU0**2)
    # ax.semilogx(T_plus, Phi_clean_align_notched*f_align_notched/denom, 'b-', lw=0.5, alpha=0.8, label="Aligned \& Notched Wall PSD")
    # T_plus = 1 / (f_align * NU0 / U_TAU0**2)
    # ax.semilogx(T_plus, Phi_clean_align*f_align/denom, 'k-', lw=0.5, alpha=0.8, label="Aligned Wall PSD")
    # ax.set_xlabel("$T^+$")
    # ax.set_ylabel("$f\\Phi_{pp}^+$")
    # ax.legend()
    # ax.grid(True, which='both', ls='--', alpha=0.5)
    # ax.set_ylim(0, 10)
    # plt.savefig(os.path.join(OUTPUT_DIR, "wall_pressure_spectrum.png"))

    # 10) Fill and smooth the spectra
    # phi_nom_raw = fill_and_smooth_psd(f_raw, Phi_orig_raw)
    # phi_nom_filt = fill_and_smooth_psd(f_filt, Phi_clean_filt)
    # phi_nom_filt_fs = fill_and_smooth_psd(f_align_notched, Phi_clean_align_notched)
    # phi_nom = fill_and_smooth_psd(f_align, Phi_clean_align)

    # 11) Plot smoothed spectra
    # fig, ax = plt.subplots(figsize=(5.6, 3.2), dpi=600)

    # T_plus = 1 / (f_raw * NU0 / U_TAU0**2)
    # ax.semilogx(T_plus, phi_nom_raw*f_raw/denom, 'b-', lw=0.5, alpha=0.8, label="Original Wall PSD")

    # T_plus = 1 / (f_filt * NU0 / U_TAU0**2)
    # ax.semilogx(T_plus, phi_nom_filt*f_filt/denom, 'g-', lw=0.5, alpha=0.8, label="Notched Wall PSD")

    # T_plus = 1 / (f_align_notched * NU0 / U_TAU0**2)
    # ax.semilogx(T_plus, phi_nom_filt_fs*f_align_notched/denom, 'r-', lw=0.5, alpha=0.8, label="Aligned \& Notched Wall PSD")

    # T_plus = 1 / (f_align * NU0 / U_TAU0**2)
    # ax.semilogx(T_plus, phi_nom*f_align/denom, 'k-', lw=0.5, alpha=0.8, label="Aligned Wall PSD")

    # ax.set_xlabel("$T^+$")
    # ax.set_ylabel("$f\\Phi_{pp}^+$")
    # ax.legend()
    # ax.grid(True, which='both', ls='--', alpha=0.5)
    # ax.set_ylim(0, 5.5)
    # plt.savefig(os.path.join(OUTPUT_DIR, "smoothed_wall_pressure_spectrum.png"))


if __name__ == "__main__":
    main()
    # noise_rejection()<|MERGE_RESOLUTION|>--- conflicted
+++ resolved
@@ -63,7 +63,6 @@
 
 
     # 3) Compute wall pressure spectrum w. and w.out duct modes
-<<<<<<< HEAD
     x_wall_filt, (f_wall_nom_filt, phi_wall_filt), (f_wall_nom, phi_wall_nom), info_wall = \
         notch_filter_timeseries(
             p_w,
@@ -72,12 +71,6 @@
             np.array(duct_modes['max']) * (U_TAU0**2 / NU0),
             np.array(duct_modes["nom"]) * (U_TAU0**2 / NU0),
         )
-=======
-    x_wall_filt, f_wall_nom_nom_filt, phi_wall_filt, f_wall_nom, phi_wall_nom, info_wall =\
-        notch_filter_timeseries(p_w, SAMPLE_RATE,
-                                np.array(duct_modes['min'])*(U_TAU0**2/NU0),
-                                np.array(duct_modes['max'])*(U_TAU0**2/NU0),
-                                np.array(duct_modes["nom"])*(U_TAU0**2/NU0))
     # f_fs_nom, phi_fs_nom = compute_psd(p_fs, fs=SAMPLE_RATE)
 
     x_filt_fs, f_nom_filt_fs, phi_filt_fs, f_nom_fs, phi_nom_fs, info_fs =\
@@ -107,7 +100,6 @@
     plt.savefig(os.path.join(OUTPUT_DIR, "duct_wall_pressure_spectrum.png"))
     plt.close()
 
->>>>>>> 2f712e41
     p_w = x_wall_filt
     # 3) Compute wall pressure spectrum and free-stream pressure spectrum
     f_wall_nom, phi_wall_nom = compute_psd(p_w, fs=SAMPLE_RATE)
